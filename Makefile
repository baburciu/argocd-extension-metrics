--- conflicted
+++ resolved
@@ -10,11 +10,7 @@
 GIT_TREE_STATE=$(shell if [ -z "`git status --porcelain`" ]; then echo "clean" ; else echo "dirty"; fi)
 
 DOCKER_PUSH?=false
-<<<<<<< HEAD
-IMAGE_NAMESPACE?=sarabala1979
-=======
 IMAGE_NAMESPACE?=docker.io/argoproj
->>>>>>> bfe3c8f7
 VERSION?=latest
 BASE_VERSION:=latest
 
